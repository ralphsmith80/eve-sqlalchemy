# -*- coding: utf-8 -*-
"""
    The actual implementation of the SQLAlchemy data layer.

    :copyright: (c) 2013 by Andrew Mleczko and Tomasz Jezierski (Tefnet)
    :license: BSD, see LICENSE for more details.
"""

__version__ = '0.1-dev'

import simplejson as json
import flask.ext.sqlalchemy as flask_sqlalchemy

from flask import abort
from copy import copy

from eve.io.base import ConnectionException
from eve.io.base import DataLayer
from eve.utils import config, debug_error_message, str_to_date
from .parser import parse, parse_dictionary, ParseError, sqla_op, parse_sorting
from .structures import SQLAResultCollection
from .utils import dict_update, validate_filters, sqla_object_to_dict, extract_sort_arg


db = flask_sqlalchemy.SQLAlchemy()

try:
    string_type = basestring
except NameError:
    # Python 3
    string_type = str


class SQL(DataLayer):
    """
    SQLAlchemy data access layer for Eve REST API.
    """
    driver = db
    serializers = {'datetime': str_to_date}

    def init_app(self, app):
        try:
            # FIXME: dumb double initialisation of the
            # driver because Eve sets it to None in __init__
            self.driver = db
            self.driver.app = app
            self.driver.init_app(app)
        except Exception as e:
            raise ConnectionException(e)

        self.register_schema(app)

    @classmethod
    def lookup_model(cls, model_name):
        """
        Lookup SQLAlchemy model class by its name

        :param model_name: Name of SQLAlchemy model.
        """
        return cls.driver.Model._decl_class_registry[model_name]

#    @classmethod
    def register_schema(self, app, model_name=None):
        """Register eve schema for SQLAlchemy model(s)
        :param app: Flask application instance.
        :param model_name: Name of SQLAlchemy model
            (register all models if not provided)
        """
        if model_name:
            models = {model_name.capitalize(): self.driver.
                      Model._decl_class_registry[model_name.capitalize()]}
        else:
            models = self.driver.Model._decl_class_registry

        for model_name, model_cls in models.items():
            if model_name.startswith('_'):
                continue
            if getattr(model_cls, '_eve_schema', None):
                eve_schema = model_cls._eve_schema
                dict_update(app.config['DOMAIN'], eve_schema)

        for k, v in app.config['DOMAIN'].items():
            # If a resource has a relation, copy the properties of the relation
            if 'datasource' in v and 'source' in v['datasource']:
                source = v['datasource']['source']
                source = app.config['DOMAIN'].get(source.lower())
                if source:
                    v['schema'] = source['schema']
<<<<<<< HEAD
                    v['item_lookup_field'] = source['item_lookup_field']
                    v['item_url'] = source.get('item_url', app.config.get('ITEM_URL'))
=======
                    v['item_lookup_field'] = source.get('item_lookup_field',
                                                        app.config.get('ITEM_LOOKUP_FIELD'))
                    v['item_url'] = source['item_url']
>>>>>>> d5f8e620

    def find(self, resource, req, sub_resource_lookup):
        """Retrieves a set of documents matching a given request. Queries can
        be expressed in two different formats: the mongo query syntax, and the
        python syntax. The first kind of query would look like: ::

            ?where={"name": "john doe}

        while the second would look like: ::

            ?where=name=="john doe"

        The resultset if paginated.

        :param resource: resource name.
        :param req: a :class:`ParsedRequest`instance.
        :param sub_resource_lookup: sub-resource lookup from the endpoint url.
        """
        args = {'sort': extract_sort_arg(req),
                'resource': resource}

        client_projection = self._client_projection(req)
        client_embedded = self._client_embedded(req)
        model, args['spec'], fields, args['sort'] = \
            self._datasource_ex(resource, [], client_projection,
                                args['sort'], client_embedded)
        if req.where:
            try:
                args['spec'] = self.combine_queries(args['spec'],
                                                    parse(req.where, model))
            except ParseError:
                try:
                    spec = json.loads(req.where)
                    args['spec'] = \
                        self.combine_queries(args['spec'],
                                             parse_dictionary(spec, model))
                except (AttributeError, TypeError):
                    # if parse failed and json loads fails - raise 400
                    abort(400)

        bad_filter = validate_filters(args['spec'], resource)
        if bad_filter:
            abort(400, bad_filter)

        if sub_resource_lookup:
            args['spec'] = \
                self.combine_queries(args['spec'],
                                     parse_dictionary(sub_resource_lookup,
                                                      model))

        if req.if_modified_since:
            updated_filter = sqla_op.gt(getattr(model, config.LAST_UPDATED),
                                        req.if_modified_since)
            args['spec'].append(updated_filter)

        query = self.driver.session.query(model)

        if args['sort']:
            ql = []
            for sort_item in args['sort']:
                ql.append(parse_sorting(model, query, *sort_item))
            args['sort'] = ql

        if req.max_results:
            args['max_results'] = req.max_results
        if req.page > 1:
            args['page'] = req.page
        return SQLAResultCollection(query, fields, **args)

    def find_one(self, resource, req, **lookup):
        client_projection = self._client_projection(req)
        client_embedded = self._client_embedded(req)
        model, filter_, fields, _ = \
            self._datasource_ex(resource, [], client_projection, None,
                                client_embedded)

        if isinstance(lookup.get(config.ID_FIELD), dict) \
                or isinstance(lookup.get(config.ID_FIELD), list):
            # very dummy way to get the related object
            # that commes from embeddable parameter
            return lookup
        else:
            filter_ = self.combine_queries(filter_,
                                           parse_dictionary(lookup, model))
            query = self.driver.session.query(model)
            document = query.filter(*filter_).first()

        return sqla_object_to_dict(document, fields) if document else None

    def find_one_raw(self, resource, _id):
        raise NotImplementedError

    def find_list_of_ids(self, resource, ids, client_projection=None):
        raise NotImplementedError

    def insert(self, resource, doc_or_docs):
        rv = []
        model, filter_, fields_, _ = self._datasource_ex(resource)
        for document in doc_or_docs:
            model_instance = model(**document)
            self.driver.session.add(model_instance)
            self.driver.session.commit()
            id_field = getattr(model_instance, self.driver.app.config['ID_FIELD'])
            document['_id'] = id_field
            rv.append(id_field)
        return rv

    def replace(self, resource, id_, document, original):
        model, filter_, fields_, _ = self._datasource_ex(resource, [])
        id_field = self.driver.app.config['ID_FIELD']
        filter_ = self.combine_queries(filter_,
                                       parse_dictionary({id_field: id_}, model))
        query = self.driver.session.query(model)

        # Find and delete the old object
        old_model_instance = query.filter(*filter_).first()
        if old_model_instance is None:
            abort(500, description=debug_error_message('Object not existent'))
        self.driver.session.delete(old_model_instance)

        # create and insert the new one
        model_instance = model(**document)
        model_instance._id = id_
        self.driver.session.add(model_instance)
        self.driver.session.commit()

    def update(self, resource, id_, updates, original):
        model, filter_, _, _ = self._datasource_ex(resource, [])
        id_field = self.driver.app.config['ID_FIELD']
        filter_ = self.combine_queries(filter_,
                                       parse_dictionary({id_field: id_}, model))
        query = self.driver.session.query(model)
        model_instance = query.filter(*filter_).first()
        if model_instance is None:
            abort(500, description=debug_error_message('Object not existent'))
        for k, v in updates.items():
            setattr(model_instance, k, v)
        self.driver.session.commit()

    def remove(self, resource, lookup):
        model, filter_, _, _ = self._datasource_ex(resource, [])
        filter_ = self.combine_queries(filter_,
                                       parse_dictionary(lookup, model))
        query = self.driver.session.query(model)
        if len(filter_):
            query = query.filter(*filter_)
        for item in query:
            self.driver.session.delete(item)

        self.driver.session.commit()

    @staticmethod
    def _source(resource):
        return config.SOURCES[resource]['source']

    def _model(self, resource):
        return self.lookup_model(self._source(resource))

    def _parse_filter(self, model, filter):
        """
        Convert from Mongo/JSON style filters to SQLAlchemy expressions.
        """
        if filter is None or len(filter) == 0:
            filter = []
        elif isinstance(filter, string_type):
            filter = parse(filter, model)
        elif isinstance(filter, dict):
            filter = parse_dictionary(filter, model)
        elif not isinstance(filter, list):
            filter = []
        return filter

    def datasource(self, resource):
        """
        Overridden from super to return the actual model class of the database
        table instead of the name of it. We also parse the filter coming from
        the schema definition into a SQL compatible filter
        """
        model = self._model(resource)

        filter_ = config.SOURCES[resource]['filter']
        filter_ = self._parse_filter(model, filter_)
        projection_ = copy(config.SOURCES[resource]['projection'])
        sort_ = copy(config.SOURCES[resource]['default_sort'])
        return model, filter_, projection_, sort_

    # NOTE(Gonéri): preserve the _datasource method for compatibiliy with
    # pre 0.6 Eve release (See: commit 87742343fd0362354b9f75c749651f92d6e4a9c8
    # from the Eve repository)
    def _datasource(self, resource):
        return self.datasource(resource)

    def _datasource_ex(self, resource, query=None, client_projection=None,
                       client_sort=None, client_embedded=None):
        model, filter_, fields_, sort_ = \
            super(SQL, self)._datasource_ex(resource, query, client_projection,
                                            client_sort)
        filter_ = self._parse_filter(model, filter_)
        if client_embedded:
            fields_.update(client_embedded)
        fields = [field for field in fields_.keys() if fields_[field]]
        return model, filter_, fields, sort_

    def combine_queries(self, query_a, query_b):
        # TODO: dumb concatenation of query lists.
        #       We really need to check for duplicate queries
        query_a.extend(query_b)
        return query_a

    def is_empty(self, resource):
        model, filter_, _, _ = self.datasource(resource)
        query = self.driver.session.query(model)
        if len(filter_):
            return query.filter_by(*filter_).count() == 0
        else:
            return query.count() == 0

    def _client_embedded(self, req):
        """ Returns a properly parsed client embeddable if available.

        :param req: a :class:`ParsedRequest` instance.

        .. versionadded:: 0.4
        """
        client_embedded = {}
        if req and req.embedded:
            try:
                client_embedded = json.loads(req.embedded)
            except:
                abort(400, description=debug_error_message(
                    'Unable to parse `embedded` clause'
                ))
        return client_embedded

    def _client_projection(self, req):
        """ Returns a properly parsed client projection if available.

        :param req: a :class:`ParsedRequest` instance.

        .. versionadded:: 0.4
        """
        client_projection = {}
        if req and req.projection:
            try:
                client_projection = json.loads(req.projection)
            except:
                abort(400, description=debug_error_message(
                    'Unable to parse `projection` clause'
                ))
        return client_projection<|MERGE_RESOLUTION|>--- conflicted
+++ resolved
@@ -86,14 +86,9 @@
                 source = app.config['DOMAIN'].get(source.lower())
                 if source:
                     v['schema'] = source['schema']
-<<<<<<< HEAD
-                    v['item_lookup_field'] = source['item_lookup_field']
-                    v['item_url'] = source.get('item_url', app.config.get('ITEM_URL'))
-=======
                     v['item_lookup_field'] = source.get('item_lookup_field',
                                                         app.config.get('ITEM_LOOKUP_FIELD'))
-                    v['item_url'] = source['item_url']
->>>>>>> d5f8e620
+                    v['item_url'] = source.get('item_url', app.config.get('ITEM_URL'))
 
     def find(self, resource, req, sub_resource_lookup):
         """Retrieves a set of documents matching a given request. Queries can
